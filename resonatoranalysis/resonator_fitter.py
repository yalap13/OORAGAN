import os
import sys
import lmfit
import numpy as np

from resonator import background, shunt, reflection, base, see
from numpy.typing import ArrayLike, NDArray
from typing import Optional
from lmfit import Parameter
from matplotlib.pyplot import close
from matplotlib.axes import Axes
from matplotlib.figure import Figure

<<<<<<< HEAD
from .dataset import Dataset, HDF5Data, TXTData
from .util import choice, convert_complex_to_magphase, is_interactive

if is_interactive():
    from IPython.display import display, clear_output
=======
from .dataset import Dataset
from .util import choice, convert_complex_to_magphase
>>>>>>> 1682ec28


class ResonatorFitter:
    """
    Resonator fitting object

    Parameters
    ----------
    dataset : Dataset
        Dataset of the data to fit.
    """

    def __init__(self, dataset: Dataset):
        self.dataset = dataset
        if self.dataset.format == "magphase":
            self.dataset.convert_magphase_to_complex()
        self._fit_results = {}

    @property
    def Q_c(self) -> dict:
        """Coupling quality factor"""
        return {
            file: np.array(values["Q_c"]) for file, values in self._fit_results.items()
        }

    @property
    def Q_c_err(self) -> dict:
        """Coupling quality factor error"""
        return {
            file: np.array(values["Q_c_err"])
            for file, values in self._fit_results.items()
        }

    @property
    def Q_i(self) -> dict:
        """Internal quality factor"""
        return {
            file: np.array(values["Q_i"]) for file, values in self._fit_results.items()
        }

    @property
    def Q_i_err(self) -> dict:
        """Internal quality factor error"""
        return {
            file: np.array(values["Q_i_err"])
            for file, values in self._fit_results.items()
        }

    @property
    def Q_t(self) -> dict:
        """Total quality factor"""
        return {
            file: np.array(values["Q_t"]) for file, values in self._fit_results.items()
        }

    @property
    def Q_t_err(self) -> dict:
        """Total quality factor error"""
        return {
            file: np.array(values["Q_t_err"])
            for file, values in self._fit_results.items()
        }

    @property
    def L_c(self) -> dict:
        """Coupling losses"""
        return {
            file: np.array(values["L_c"]) for file, values in self._fit_results.items()
        }

    @property
    def L_c_err(self) -> dict:
        """Coupling losses error"""
        return {
            file: np.array(values["L_c_err"])
            for file, values in self._fit_results.items()
        }

    @property
    def L_i(self) -> dict:
        """Internal losses"""
        return {
            file: np.array(values["L_i"]) for file, values in self._fit_results.items()
        }

    @property
    def L_i_err(self) -> dict:
        """Internal losses error"""
        return {
            file: np.array(values["L_i_err"])
            for file, values in self._fit_results.items()
        }

    @property
    def L_t(self) -> dict:
        """Total losses"""
        return {
            file: np.array(values["L_t"]) for file, values in self._fit_results.items()
        }

    @property
    def L_t_err(self) -> dict:
        """Total losses error"""
        return {
            file: np.array(values["L_t_err"])
            for file, values in self._fit_results.items()
        }

    @property
    def f_r(self) -> dict:
        """Resonance frequency"""
        return {
            file: np.array(values["f_r"]) for file, values in self._fit_results.items()
        }

    @property
    def f_r_err(self) -> dict:
        """Resonance frequency error"""
        return {
            file: np.array(values["f_r_err"])
            for file, values in self._fit_results.items()
        }

    @property
    def photon_number(self) -> dict:
        """Photon number"""
        return {
            file: np.array(values["photon_number"])
            for file, values in self._fit_results.items()
        }

    @property
    def input_power(self) -> dict:
        """Input power"""
        return {
            file: np.array(values["input_power"])
            for file, values in self._fit_results.items()
        }

    def fit(
        self,
        file_index: int | list[int] = [],
        power: float | list[float] = [],
        f_r: float = None,
        couploss: float = 1e-6,
        intloss: float = 1e-6,
        bg: base.BackgroundModel = background.MagnitudePhaseDelay(),
        savepic: bool = False,
        write: bool = False,
        savepath: str = os.getcwd(),
        threshold: float = 0.5,
        start: int = 0,
        jump: int = 10,
        nodialog: bool = False,
    ):
        """
        Fitting specified resonator data.

        Parameters
        ----------
        file_index : int or list of int, optional
            Index or list of indices of files (as displayed in the Dataset table) for
            which to fit the data. Defaults to ``[]`` which fits data for all files.
        power : float or list of float, optional
            If specified, will fit data for those power values.
            Defaults to ``[]`` which fits for all power values.
        f_r : float, optional
            Resonance frequency, adds to fit parameters. Default is ``None``.
        couploss : int, optional
            Coupling loss of resonator, adds to fit parameters. The default is ``1e6``.
        intloss : int, optional
            Internal loss of resonator, adds to fit parameters. The default is ``1e6``.
        bg : resonator.base.BackgroundModel, optional
            Background model from the resonator library.
            The default is ``background.MagnitudePhaseDelay()``.
        savepath : str, optional
            Where to create the "fit_results" and "images" directories to save the fit
            results and images. The default is "".
        savepic : bool, optional
            If ``True``, saves the fit plots generated by the function in the "images"
            folder in the directory specified by ``savepath``. The default is ``False``.
        write : bool, optional
            If ``True``, saves the fit results in a .txt file in the "fit_results" folder
            in the directory specified by ``savepath``. The default is ``False``.
        threshold : float, optional
            A value greater than 0 which determine the error tolerance on fit values.
            The default is ``1`` (100%).
        start : int, optional
            Where to start trimming the data. The default is ``0``.
        jump : int, optional
            Step between the trimming of the data to fit better. The default is ``10``.
        nodialog : bool, optional
            If ``True``, does not display the overwriting warning popup.
            The default is ``False``.
        """
        if savepic and not os.path.exists(os.path.join(savepath, "fit_images")):
            os.mkdir(os.path.join(savepath, "fit_images"))
        if write and not os.path.exists(os.path.join(savepath, "fit_results")):
            os.mkdir(os.path.join(savepath, "fit_results"))

        params = lmfit.Parameters()
        params.add(name="internal_loss", value=intloss)
        params.add(name="coupling_loss", value=couploss)
        params.add(name="resonance_frequency", value=f_r, min=1e9, max=1e10)

        sliced_dataset = self.dataset.slice(file_index=file_index, power=power)
        files = sliced_dataset._data_container.files
        power_points = []
        data = []
        for file in files:
            if sliced_dataset._data_container.power[file] is not None:
                power_points.append(
                    list(
                        np.squeeze(sliced_dataset._data_container.power[file])
                        if sliced_dataset._data_container.power[file].ndim == 2
                        else sliced_dataset._data_container.power[file]
                    )
                )
            else:
                power_points.append(
                    [None] * len(sliced_dataset._data_container.data[file])
                )
            data.append(sliced_dataset._data_container.data[file])

        status = {}
        print("Fitting progress:")
        for file in files:
            status[file] = "  pending..."
            print(file + status[file])
        if is_interactive():
            display("")
        else:
            sys.stdout.write(f"\033[{len(files)}A")

        for i, file_power_points in enumerate(power_points):
            failed = []
            status[files[i]] = "  \033[34mfitting...\033[00m"
            if is_interactive():
                clear_output(wait=True)
                for file in files:
                    print(file + status[file])
                display("")
            else:
                sys.stdout.write("\33[2K")
                print(files[i] + status[files[i]], end="\r")
            data_temp = {
                "Q_c": [],
                "Q_c_err": [],
                "Q_i": [],
                "Q_i_err": [],
                "Q_t": [],
                "Q_t_err": [],
                "L_c": [],
                "L_c_err": [],
                "L_i": [],
                "L_i_err": [],
                "L_t": [],
                "L_t_err": [],
                "f_r": [],
                "f_r_err": [],
                "photon_number": [],
                "input_power": [],
            }
            for j, p in enumerate(file_power_points):
                frequency = data[i][j][0, :]
                s21_complex = data[i][j][1, :] + 1j * data[i][j][2, :]
                mag, phase = convert_complex_to_magphase(
                    data[i][j][1, :], data[i][j][2, :]
                )
                for t in np.arange(start, len(frequency) // 2, jump):
                    # Trim data, unwrap and S21 complex creation
                    if t == 0:
                        freq_cut = frequency
                        s21_complex_cut = s21_complex
                    else:
                        freq_cut = frequency[t:-t]
                        s21_complex_cut = s21_complex[t:-t]

                    try:
                        result, photon = self._resonator_fitter(
                            s21_complex_cut,
                            freq_cut,
                            power=p,
                            bg=bg,
                        )
                    except:
                        continue

                    # Filter out bad fits
                    if self._test_fit(
                        result.result, verbose=False, threshold=threshold
                    ):
                        data_temp["Q_c"].append(result.coupling_quality_factor)
                        data_temp["Q_c_err"].append(
                            result.coupling_quality_factor_error
                        )
                        data_temp["Q_i"].append(result.internal_quality_factor)
                        data_temp["Q_i_err"].append(
                            result.internal_quality_factor_error
                        )
                        data_temp["Q_t"].append(result.total_quality_factor)
                        data_temp["Q_t_err"].append(result.total_quality_factor_error)
                        data_temp["L_c"].append(result.coupling_loss)
                        data_temp["L_c_err"].append(result.coupling_loss_error)
                        data_temp["L_i"].append(result.internal_loss)
                        data_temp["L_i_err"].append(result.internal_loss_error)
                        data_temp["L_t"].append(result.total_loss)
                        data_temp["L_t_err"].append(result.total_loss_error)
                        data_temp["f_r"].append(result.f_r)
                        data_temp["f_r_err"].append(result.f_r_error)
                        data_temp["photon_number"].append(photon)
                        data_temp["input_power"].append(p)
                        break
                if data_temp["f_r"] == []:
                    failed.append(p)
                else:
                    if savepic:
                        a = str(np.mean(frequency / 1e9))[:5].replace(".", "_")
                        self._plot_fit(
                            result,
                            save=savepic,
                            savepath=os.path.join(savepath, "images"),
                            name=f"{a}GHz_{p}_dBm",
                            nodialog=nodialog,
                            trimmed_data={
                                "real": np.real(s21_complex),
                                "imag": np.imag(s21_complex),
                                "phase": phase,
                                "mag": mag,
                                "freq": frequency,
                            },
                        )
                    else:
                        self._plot_fit(
                            result,
                            trimmed_data={
                                "real": np.real(s21_complex),
                                "imag": np.imag(s21_complex),
                                "phase": phase,
                                "mag": mag,
                                "freq": frequency,
                            },
                        )
                    if write:
                        a = str(np.mean(frequency / 1e9))[:5].replace(".", "_")
                        self._write_fit(
                            data_temp,
                            os.path.join(savepath, "fit_results"),
                            filename=f"{a}GHz_{p}_dBm",
                            nodialog=nodialog,
                        )
            if failed != []:
                status[files[i]] = (
                    f"  \033[33mCompleted with error\n\33[2K\033[31mFailed for power values {failed}\033[00m"
                )
            else:
                status[files[i]] = "  \033[32mCompleted\033[00m"
            if is_interactive():
                clear_output(wait=True)
                for file in files:
                    print(file + status[file])
                display("")
            else:
                sys.stdout.write("\33[2K")
                print(files[i] + status[files[i]])
            self._fit_results[files[i]] = data_temp

    def _resonator_fitter(
        self,
        data: NDArray,
        freq: NDArray,
        power: Optional[float] = None,
        params: Optional[Parameter] = None,
        fit_method: str = "shunt",
        bg: base.BackgroundModel = background.MagnitudePhaseDelay(),
        trim_indices: tuple = None,
    ) -> tuple[base.ResonatorFitter, ArrayLike]:
        """
        Wrapper around resonator library.

        Parameters
        ----------
        data : NDArray
            Data array of complex values to be fitted.
        freq : NDArray
            Array of frequencies.
        power : float, optional
            Power input in the resonator used to calculate number of photons.
            The default is ``None``.
        params : lmfit.Parameters, optional
            Fit parameters, passed as a lmfit.Parameter object.
        fit_method : str, optional
            Fit method to be used, can be "reflection" or "shunt". The default is "shunt".
        bg : resonator.base.BackgroundModel, optional
            Background model as defined in the resonator library. The default is
            background.MagnitudePhaseDelay().
        trim_indices : tuple, optional
            Tuple of the form ``(start, end)`` of where to trim the data to fit.
            The default is ``None``.
        """

        if fit_method == "shunt":

            if trim_indices:
                result = shunt.LinearShuntFitter(
                    frequency=freq[trim_indices[0] : -trim_indices[1]],
                    data=data[trim_indices[0] : -trim_indices[1]],
                    params=params,
                    background_model=bg,
                )
            else:
                result = shunt.LinearShuntFitter(
                    frequency=freq, data=data, params=params, background_model=bg
                )

        elif fit_method == "reflection":

            if trim_indices:
                result = reflection.LinearReflectionFitter(
                    frequency=freq[trim_indices[0] : -trim_indices[1]],
                    data=data[trim_indices[0] : -trim_indices[1]],
                    params=params,
                    background_model=bg,
                )
            else:
                result = reflection.LinearReflectionFitter(
                    frequency=freq, data=data, params=params, background_model=bg
                )

        else:
            print("Fit method not recognized")
            return

        if power is not None:
            photon = result.photon_number_from_power(result.f_r, power)
        else:
            photon = 0

        return result, photon

    def _test_fit(
        self, result: base.ResonatorFitter, threshold: float = 1, verbose: bool = False
    ) -> bool:
        """
        Function taken from Nicolas Bourlet (thanks), available on Gitlab of JosePh
        group. Check whether the lmfit result is correct or not.

        Parameters
        ----------
        result : MinimizerResult class object
            Output from lmfit, is the result of a minimization made by lmfit fit functions.
        threshold : float, optional
            A value greater than 0 which determine the error tolerance on fit values.
            The default is ``1`` (100%).
        verbose : bool, optional
            If True, displays if the threshold has been reached or if there were no errorbars found.
            The default is ``False``.
        """
        tag = True
        if not result.errorbars:
            tag = False
            if verbose:
                print("No errorbars were calculated")
            return tag

        for param in result.params.values():
            if threshold * abs(param.value) < abs(param.stderr):
                tag = False
                if verbose:
                    print(
                        "Parameter:{} has its error larger than its value".format(
                            param.name
                        )
                    )
        return tag

    def _write_fit(
        self, data: dict, path: str, filename: str, nodialog: bool = True
    ) -> None:
        """
        Utility function to write the fit results to txt files.
        """
        full_path = os.path.join(path, filename + "_results.txt")

        if os.path.exists(full_path) and not nodialog:
            decision = choice(
                "Overwrite warning", "Text file already exists, overwrite?"
            )

            if not decision:
                return

        with open(full_path, "w") as f:
            f.write(
                filename
                + "\n\n"
                + "------------------------------------------"
                + "\n\n"
            )

            for key, value in data.items():
                f.write(str(key) + " : " + str(value[-1]) + "\n\n")

            f.close()

    def _plot_fit(
        self,
        result: base.ResonatorFitter,
        trimmed_data: Optional[dict] = None,
        save: bool = False,
        plot_trim: bool = True,
        savepath: str = "",
        name: str = "",
        nodialog: bool = False,
    ) -> tuple[Figure, Axes]:
        """
        Utilitary function to plot the fit result as a triptych (resonator.see.triptych).
        """
        if trimmed_data:

            fig, (ax_magnitude, ax_phase, ax_complex) = see.triptych(
                resonator=result,
                frequency_scale=1e-9,
                three_ticks=False,
                figure_settings={"figsize": (10, 6), "dpi": 120},
                data_settings={"markersize": 1, "label": ""},
                fit_settings={"label": ""},
                resonance_settings={"label": ""},
            )
            if plot_trim:
                trimmed_data["freq"] = np.asarray(
                    trimmed_data["freq"], dtype=np.float64
                )
                ax_complex.plot(trimmed_data["real"], trimmed_data["imag"])
                ax_phase.plot(trimmed_data["freq"] * 1e-9, trimmed_data["phase"])
                ax_magnitude.plot(trimmed_data["freq"] * 1e-9, trimmed_data["mag"])

            see.triptych(
                resonator=result,
                frequency_scale=1e-9,
                three_axes=(ax_magnitude, ax_phase, ax_complex),
                three_ticks=False,
                data_settings={"markersize": 1},
                fit_settings={"linewidth": 1, "color": "black"},
                resonance_settings={"markersize": 7, "color": "black"},
            )

        else:
            fig, (ax_magnitude, ax_phase, ax_complex) = see.triptych(
                resonator=result,
                frequency_scale=1e-9,
                figure_settings={"figsize": (10, 6), "dpi": 120},
                data_settings={"markersize": 2},
                fit_settings={"linewidth": 0.5, "color": "black"},
                resonance_settings={"markersize": 5, "color": "black"},
            )

        ax_complex.legend()

        if save:
            filename = os.path.join(savepath, name + ".svg")

            if os.path.exists(filename) and not nodialog:
                overwrite = choice()

                if overwrite:
                    fig.savefig(filename, dpi=300, transparent=True)
            else:
                fig.savefig(filename, dpi=300, transparent=True)
            close()

        return fig, (ax_magnitude, ax_phase, ax_complex)<|MERGE_RESOLUTION|>--- conflicted
+++ resolved
@@ -11,16 +11,11 @@
 from matplotlib.axes import Axes
 from matplotlib.figure import Figure
 
-<<<<<<< HEAD
-from .dataset import Dataset, HDF5Data, TXTData
+from .dataset import Dataset
 from .util import choice, convert_complex_to_magphase, is_interactive
 
 if is_interactive():
     from IPython.display import display, clear_output
-=======
-from .dataset import Dataset
-from .util import choice, convert_complex_to_magphase
->>>>>>> 1682ec28
 
 
 class ResonatorFitter:
